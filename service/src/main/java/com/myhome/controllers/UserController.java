/*
 * Copyright 2020 Prathab Murugan
 *
 * Licensed under the Apache License, Version 2.0 (the "License");
 * you may not use this file except in compliance with the License.
 * You may obtain a copy of the License at
 *
 *     http://www.apache.org/licenses/LICENSE-2.0
 *
 * Unless required by applicable law or agreed to in writing, software
 * distributed under the License is distributed on an "AS IS" BASIS,
 * WITHOUT WARRANTIES OR CONDITIONS OF ANY KIND, either express or implied.
 * See the License for the specific language governing permissions and
 * limitations under the License.
 */

package com.myhome.controllers;

import com.myhome.api.UsersApi;
import com.myhome.controllers.dto.UserDto;
import com.myhome.controllers.dto.mapper.HouseMemberMapper;
import com.myhome.controllers.mapper.UserApiMapper;
import com.myhome.domain.PasswordActionType;
import com.myhome.domain.User;
import com.myhome.model.CreateUserRequest;
import com.myhome.model.CreateUserResponse;
import com.myhome.model.ForgotPasswordRequest;
import com.myhome.model.GetUserDetailsResponse;
import com.myhome.model.GetUserDetailsResponseUser;
import com.myhome.model.ListHouseMembersResponse;
import com.myhome.services.HouseService;
import com.myhome.services.UserService;
<<<<<<< HEAD
=======
import java.util.HashSet;
import java.util.Optional;
import java.util.Set;
import javax.validation.Valid;
>>>>>>> a24da1c3
import lombok.RequiredArgsConstructor;
import lombok.extern.slf4j.Slf4j;
import org.springframework.data.domain.Pageable;
import org.springframework.http.HttpStatus;
import org.springframework.http.ResponseEntity;
import org.springframework.web.bind.annotation.RequestBody;
import org.springframework.web.bind.annotation.RestController;

import javax.validation.Valid;
import javax.validation.constraints.NotNull;
import java.util.Optional;
import java.util.Set;

/**
 * Controller for facilitating user actions.
 */
@RestController
@Slf4j
@RequiredArgsConstructor
public class UserController implements UsersApi {
  private final UserService userService;
  private final UserApiMapper userApiMapper;
  private final HouseService houseService;
  private final HouseMemberMapper houseMemberMapper;

  @Override
  public ResponseEntity<CreateUserResponse> signUp(@Valid CreateUserRequest request) {
    log.trace("Received SignUp request");
    UserDto requestUserDto = userApiMapper.createUserRequestToUserDto(request);
    Optional<UserDto> createdUserDto = userService.createUser(requestUserDto);
    return createdUserDto
        .map(userDto -> {
          CreateUserResponse response = userApiMapper.userDtoToCreateUserResponse(userDto);
          return ResponseEntity.status(HttpStatus.CREATED).body(response);
        })
        .orElseGet(() -> ResponseEntity.status(HttpStatus.CONFLICT).build());
  }

  @Override
  public ResponseEntity<GetUserDetailsResponse> listAllUsers(Pageable pageable) {
    log.trace("Received request to list all users");

    Set<User> userDetails = userService.listAll(pageable);
    Set<GetUserDetailsResponseUser> userDetailsResponse =
        userApiMapper.userSetToRestApiResponseUserSet(userDetails);

    GetUserDetailsResponse response = new GetUserDetailsResponse();
    response.setUsers(userDetailsResponse);

    return ResponseEntity.status(HttpStatus.OK).body(response);
  }

  @Override
  public ResponseEntity<GetUserDetailsResponseUser> getUserDetails(String userId) {
    log.trace("Received request to get details of user with Id[{}]", userId);

    return userService.getUserDetails(userId)
        .map(userApiMapper::userDtoToGetUserDetailsResponse)
        .map(response -> ResponseEntity.status(HttpStatus.OK).body(response))
        .orElseGet(() -> ResponseEntity.status(HttpStatus.NOT_FOUND).build());
  }

  @Override
<<<<<<< HEAD
  public ResponseEntity<Void> usersPasswordPost(@NotNull @Valid String action, @Valid @RequestBody ForgotPasswordRequest forgotPasswordRequest) {
    boolean result = false;
    PasswordActionType parsedAction = PasswordActionType.valueOf(action);
    if (parsedAction == PasswordActionType.FORGOT) {
      result = true;
      userService.requestResetPassword(forgotPasswordRequest);
    } else if (parsedAction == PasswordActionType.RESET) {
      result = userService.resetPassword(forgotPasswordRequest);
    }
    if (result) {
      return ResponseEntity.ok().build();
    } else {
      return ResponseEntity.badRequest().build();
    }  }

=======
  public ResponseEntity<ListHouseMembersResponse> listAllHousemates(String userId, Pageable pageable) {
    log.trace("Received request to list all members of all houses of user with Id[{}]", userId);

    return houseService.listHouseMembersForHousesOfUserId(userId, pageable)
            .map(HashSet::new)
            .map(houseMemberMapper::houseMemberSetToRestApiResponseHouseMemberSet)
            .map(houseMembers -> new ListHouseMembersResponse().members(houseMembers))
            .map(ResponseEntity::ok)
            .orElse(ResponseEntity.notFound().build());
  }
>>>>>>> a24da1c3
}<|MERGE_RESOLUTION|>--- conflicted
+++ resolved
@@ -30,13 +30,10 @@
 import com.myhome.model.ListHouseMembersResponse;
 import com.myhome.services.HouseService;
 import com.myhome.services.UserService;
-<<<<<<< HEAD
-=======
 import java.util.HashSet;
 import java.util.Optional;
 import java.util.Set;
 import javax.validation.Valid;
->>>>>>> a24da1c3
 import lombok.RequiredArgsConstructor;
 import lombok.extern.slf4j.Slf4j;
 import org.springframework.data.domain.Pageable;
@@ -100,7 +97,6 @@
   }
 
   @Override
-<<<<<<< HEAD
   public ResponseEntity<Void> usersPasswordPost(@NotNull @Valid String action, @Valid @RequestBody ForgotPasswordRequest forgotPasswordRequest) {
     boolean result = false;
     PasswordActionType parsedAction = PasswordActionType.valueOf(action);
@@ -116,7 +112,6 @@
       return ResponseEntity.badRequest().build();
     }  }
 
-=======
   public ResponseEntity<ListHouseMembersResponse> listAllHousemates(String userId, Pageable pageable) {
     log.trace("Received request to list all members of all houses of user with Id[{}]", userId);
 
@@ -127,5 +122,4 @@
             .map(ResponseEntity::ok)
             .orElse(ResponseEntity.notFound().build());
   }
->>>>>>> a24da1c3
 }