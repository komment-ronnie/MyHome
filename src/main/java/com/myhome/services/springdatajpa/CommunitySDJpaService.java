/*
 * Copyright 2020 Prathab Murugan
 *
 * Licensed under the Apache License, Version 2.0 (the "License");
 * you may not use this file except in compliance with the License.
 * You may obtain a copy of the License at
 *
 *     http://www.apache.org/licenses/LICENSE-2.0
 *
 * Unless required by applicable law or agreed to in writing, software
 * distributed under the License is distributed on an "AS IS" BASIS,
 * WITHOUT WARRANTIES OR CONDITIONS OF ANY KIND, either express or implied.
 * See the License for the specific language governing permissions and
 * limitations under the License.
 */

package com.myhome.services.springdatajpa;

import com.myhome.controllers.dto.CommunityDto;
import com.myhome.controllers.dto.mapper.CommunityMapper;
import com.myhome.domain.Community;
import com.myhome.domain.CommunityHouse;
import com.myhome.repositories.CommunityAdminRepository;
import com.myhome.repositories.CommunityHouseRepository;
import com.myhome.repositories.CommunityRepository;
import com.myhome.services.CommunityService;
import java.util.HashSet;
import java.util.List;
import java.util.Optional;
import java.util.Set;
import java.util.UUID;
<<<<<<< HEAD
import lombok.RequiredArgsConstructor;
=======
import java.util.stream.Collectors;

>>>>>>> b9679db6
import lombok.extern.slf4j.Slf4j;
import org.springframework.data.domain.Pageable;
import org.springframework.stereotype.Service;

@Slf4j
@RequiredArgsConstructor
@Service
public class CommunitySDJpaService implements CommunityService {
  private final CommunityRepository communityRepository;
  private final CommunityAdminRepository communityAdminRepository;
  private final CommunityMapper communityMapper;
  private final CommunityHouseRepository communityHouseRepository;

  @Override
  public Community createCommunity(CommunityDto communityDto) {
    communityDto.setCommunityId(generateUniqueId());
    Community community = communityMapper.communityDtoToCommunity(communityDto);
    Community savedCommunity = communityRepository.save(community);
    log.trace("saved community with id[{}] to repository", savedCommunity.getId());
    return savedCommunity;
  }

<<<<<<< HEAD
  @Override
  public Set<Community> listAll() {
    Set<Community> communityListSet = new HashSet<>();
    communityRepository.findAll().forEach(communityListSet::add);
    return communityListSet;
  }

  @Override
  public Set<Community> listAll(Pageable pageable) {
    Set<Community> communityListSet = new HashSet<>();
    communityRepository.findAll(pageable).forEach(communityListSet::add);
    return communityListSet;
  }

  @Override
  public Optional<Community> getCommunityDetailsById(String communityId) {
    return Optional.ofNullable(communityRepository.findByCommunityId(communityId));
  }

  @Override
  public Optional<List<CommunityHouse>> findCommunityHousesById(String communityId,
      Pageable pageable) {
    boolean exists = communityRepository.existsByCommunityId(communityId);
    if (exists) {
      return Optional.of(
          communityHouseRepository.findAllByCommunity_CommunityId(communityId, pageable));
    }
    return Optional.empty();
  }

  @Override
  public Optional<List<CommunityAdmin>> findCommunityAdminsById(String communityId,
      Pageable pageable) {
    boolean exists = communityRepository.existsByCommunityId(communityId);
    if (exists) {
      return Optional.of(
          communityAdminRepository.findAllByCommunities_CommunityId(communityId, pageable)
      );
    }
    return Optional.empty();
  }

  @Override
  public Community addAdminsToCommunity(String communityId, Set<String> admins) {
    if (!getCommunityDetailsById(communityId).isPresent()) return new Community();
    Community community = communityRepository.findByCommunityId(communityId);

    Set<CommunityAdmin> savedAdminSet = new HashSet<>();
    admins.forEach(s -> {
      CommunityAdmin admin = new CommunityAdmin();
      admin.setAdminId(s);
      admin.getCommunities().add(community);
      savedAdminSet.add(communityAdminRepository.save(admin));
    });
    community.getAdmins().addAll(savedAdminSet);
    return communityRepository.save(community);
=======
  @Override public Set<Community> listAll() {
    return new HashSet<>(communityRepository.findAll());
  }

  @Override public Optional<Community> getCommunityDetailsById(String communityId) {
    return communityRepository.findByCommunityId(communityId);
  }

  @Override public Optional<Community> addAdminsToCommunity(String communityId, Set<String> adminsIds) {
    Optional<Community> communitySearch = communityRepository.findByCommunityId(communityId);
    return communitySearch.map(community -> {
      adminsIds.forEach(adminId -> {
        communityAdminRepository.findByAdminId(adminId).map(admin -> {
          admin.getCommunities().add(community);
          community.getAdmins().add(communityAdminRepository.save(admin));
          return admin;
        });
      });
      return Optional.of(communityRepository.save(community));
    }).orElseGet(Optional::empty);
>>>>>>> b9679db6
  }

  @Override
  public Set<String> addHousesToCommunity(String communityId, Set<CommunityHouse> houses) {
    Optional<Community> communitySearch = communityRepository.findByCommunityId(communityId);
    Set<String> addedHousesIds = communitySearch.map(community -> {
      Set<CommunityHouse> savedHouses = houses
          .stream()
          .filter(house -> communityHouseRepository.findByHouseId(house.getHouseId()) != null)
          .map(house -> house.withCommunity(community))
          .filter(house -> community.getHouses().add(house))
          .collect(Collectors.toSet());
      communityHouseRepository.saveAll(savedHouses);
      Set<String> housesIds = communityRepository.save(community).getHouses()
          .stream()
          .map(house -> house.getHouseId())
          .collect(Collectors.toSet());
      return housesIds;
    }).orElse(new HashSet<>());
    return addedHousesIds;
  }

  @Override
  public boolean removeAdminFromCommunity(String communityId, String adminId) {
    Optional<Community> communitySearch = communityRepository.findByCommunityId(communityId);
    return communitySearch.map(community -> {
      boolean adminRemoved = community.getAdmins().removeIf(admin -> admin.getAdminId().equals(adminId));
      if(adminRemoved) {
        communityRepository.save(community);
        return true;
      } else {
        return false;
      }
    }).orElse(false);
  }

  @Override
  public boolean deleteCommunity(String communityId) {
    return communityRepository.findByCommunityId(communityId)
        .map(community -> {
          community.getHouses()
              .stream()
              .map(CommunityHouse::getHouseId)
              .forEach(communityHouseRepository::deleteByHouseId);
          communityRepository.delete(community);
          return true;
        })
        .orElse(false);
  }

  private String generateUniqueId() {
    return UUID.randomUUID().toString();
  }

  public boolean removeHouseFromCommunityByHouseId(String communityId, String houseId) {
    return communityRepository.findByCommunityId(communityId)
        .map(community -> {
          CommunityHouse house = communityHouseRepository.findByHouseId(houseId);
          if(house != null && community.getHouses().contains(house)) {
            community.getHouses().remove(house);
            communityRepository.save(community);
            return true;
          } else {
            return false;
          }
        })
        .orElse(false);
  }
}<|MERGE_RESOLUTION|>--- conflicted
+++ resolved
@@ -29,12 +29,11 @@
 import java.util.Optional;
 import java.util.Set;
 import java.util.UUID;
-<<<<<<< HEAD
+
 import lombok.RequiredArgsConstructor;
-=======
 import java.util.stream.Collectors;
 
->>>>>>> b9679db6
+
 import lombok.extern.slf4j.Slf4j;
 import org.springframework.data.domain.Pageable;
 import org.springframework.stereotype.Service;
@@ -57,24 +56,11 @@
     return savedCommunity;
   }
 
-<<<<<<< HEAD
-  @Override
-  public Set<Community> listAll() {
-    Set<Community> communityListSet = new HashSet<>();
-    communityRepository.findAll().forEach(communityListSet::add);
-    return communityListSet;
-  }
-
   @Override
   public Set<Community> listAll(Pageable pageable) {
     Set<Community> communityListSet = new HashSet<>();
     communityRepository.findAll(pageable).forEach(communityListSet::add);
     return communityListSet;
-  }
-
-  @Override
-  public Optional<Community> getCommunityDetailsById(String communityId) {
-    return Optional.ofNullable(communityRepository.findByCommunityId(communityId));
   }
 
   @Override
@@ -100,21 +86,7 @@
     return Optional.empty();
   }
 
-  @Override
-  public Community addAdminsToCommunity(String communityId, Set<String> admins) {
-    if (!getCommunityDetailsById(communityId).isPresent()) return new Community();
-    Community community = communityRepository.findByCommunityId(communityId);
 
-    Set<CommunityAdmin> savedAdminSet = new HashSet<>();
-    admins.forEach(s -> {
-      CommunityAdmin admin = new CommunityAdmin();
-      admin.setAdminId(s);
-      admin.getCommunities().add(community);
-      savedAdminSet.add(communityAdminRepository.save(admin));
-    });
-    community.getAdmins().addAll(savedAdminSet);
-    return communityRepository.save(community);
-=======
   @Override public Set<Community> listAll() {
     return new HashSet<>(communityRepository.findAll());
   }
@@ -135,7 +107,7 @@
       });
       return Optional.of(communityRepository.save(community));
     }).orElseGet(Optional::empty);
->>>>>>> b9679db6
+
   }
 
   @Override
