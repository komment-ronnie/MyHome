--- conflicted
+++ resolved
@@ -26,7 +26,7 @@
 import com.myhome.repositories.CommunityRepository;
 import com.myhome.repositories.UserRepository;
 import com.myhome.services.CommunityService;
-<<<<<<< HEAD
+
 import java.util.HashSet;
 import java.util.List;
 import java.util.Optional;
@@ -34,8 +34,6 @@
 import java.util.UUID;
 import java.util.stream.Collectors;
 
-=======
->>>>>>> 7c7ace4c
 import com.myhome.services.HouseService;
 import lombok.RequiredArgsConstructor;
 import lombok.extern.slf4j.Slf4j;
@@ -200,7 +198,6 @@
 
   @Override
   @Transactional
-<<<<<<< HEAD
   public boolean removeHouseFromCommunityByHouseId(Community community, String houseId) {
     return Optional.ofNullable(community)
     .map(community1 -> {
@@ -225,30 +222,5 @@
       }
     })
     .orElse(false);
-=======
-  public boolean removeHouseFromCommunityByHouseId(String communityId, String houseId) {
-    return communityRepository.findByCommunityId(communityId)
-        .map(community -> {
-          CommunityHouse house = communityHouseRepository.findByHouseId(houseId);
-          Set<CommunityHouse> houses = community.getHouses();
-          if (house != null && houses.contains(house)) {
-            houses.remove(house); //remove the house before deleting house members because otherwise the Set relationship would be broken and remove would not work
-
-            Set<String> memberIds = house.getHouseMembers()
-                .stream()
-                .map(HouseMember::getMemberId)
-                .collect(Collectors.toSet()); //streams are immutable so need to collect all the member IDs and then delete them from the house
-
-            memberIds.forEach(id -> houseService.deleteMemberFromHouse(houseId, id));
-
-            communityRepository.save(community);
-            communityHouseRepository.deleteByHouseId(houseId);
-            return true;
-          } else {
-            return false;
-          }
-        })
-        .orElse(false);
->>>>>>> 7c7ace4c
   }
 }