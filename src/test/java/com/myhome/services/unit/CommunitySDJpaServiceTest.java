--- conflicted
+++ resolved
@@ -414,14 +414,7 @@
 
     // then
     assertTrue(communityDeleted);
-<<<<<<< HEAD
     verify(communityRepository, times(TEST_HOUSES_COUNT + 1)).findByCommunityIdWithHouses(TEST_COMMUNITY_ID);
-=======
-    verify(communityRepository).findByCommunityId(TEST_COMMUNITY_ID);
-    testCommunityHouses.forEach(house -> {
-      verify(communityHouseRepository).deleteByHouseId(house.getHouseId());
-    });
->>>>>>> 493ea91f
     verify(communityRepository).delete(testCommunity);
   }
 
@@ -450,15 +443,10 @@
     CommunityHouse testHouse = getTestCommunityHouse();
     testCommunity.getHouses().add(testHouse);
 
-<<<<<<< HEAD
     given(communityRepository.findByCommunityIdWithHouses(TEST_COMMUNITY_ID))
         .willReturn(Optional.of(testCommunity));
     given(communityHouseRepository.findByHouseIdWithHouseMembers(TEST_HOUSE_ID))
         .willReturn(Optional.of(testHouse));
-=======
-    given(communityHouseRepository.findByHouseId(TEST_HOUSE_ID))
-        .willReturn(testHouse);
->>>>>>> 493ea91f
 
     // when
     boolean houseDeleted = communitySDJpaService.removeHouseFromCommunityByHouseId(testCommunity, TEST_HOUSE_ID);
@@ -466,10 +454,7 @@
     // then
     assertTrue(houseDeleted);
     assertFalse(testCommunity.getHouses().contains(testHouse));
-<<<<<<< HEAD
-    verify(communityRepository).findByCommunityIdWithHouses(TEST_COMMUNITY_ID);
-=======
->>>>>>> 493ea91f
+    verify(communityRepository).findByCommunityIdWithHouses(TEST_COMMUNITY_ID);
     verify(communityRepository).save(testCommunity);
     verify(communityHouseRepository).findByHouseIdWithHouseMembers(TEST_HOUSE_ID);
   }
@@ -479,21 +464,15 @@
     // given
     Community testCommunity = getTestCommunity();
 
-<<<<<<< HEAD
-    given(communityRepository.findByCommunityIdWithHouses(TEST_COMMUNITY_ID))
-        .willReturn(Optional.empty());
-
-=======
->>>>>>> 493ea91f
+    given(communityRepository.findByCommunityIdWithHouses(TEST_COMMUNITY_ID))
+        .willReturn(Optional.empty());
+
     // when
     boolean houseDeleted = communitySDJpaService.removeHouseFromCommunityByHouseId(null, TEST_HOUSE_ID);
 
     // then
     assertFalse(houseDeleted);
-<<<<<<< HEAD
-    verify(communityRepository).findByCommunityIdWithHouses(TEST_COMMUNITY_ID);
-=======
->>>>>>> 493ea91f
+    verify(communityRepository).findByCommunityIdWithHouses(TEST_COMMUNITY_ID);
     verify(communityHouseRepository, never()).findByHouseId(TEST_HOUSE_ID);
     verify(communityRepository, never()).save(testCommunity);
   }
@@ -503,27 +482,18 @@
     // given
     Community testCommunity = getTestCommunity();
 
-<<<<<<< HEAD
     given(communityRepository.findByCommunityIdWithHouses(TEST_COMMUNITY_ID))
         .willReturn(Optional.of(testCommunity));
     given(communityHouseRepository.findByHouseIdWithHouseMembers(TEST_HOUSE_ID))
         .willReturn(Optional.empty());
-=======
-    given(communityHouseRepository.findByHouseId(TEST_HOUSE_ID))
-        .willReturn(testHouse);
->>>>>>> 493ea91f
 
     // when
     boolean houseDeleted = communitySDJpaService.removeHouseFromCommunityByHouseId(testCommunity, TEST_HOUSE_ID);
 
     // then
     assertFalse(houseDeleted);
-<<<<<<< HEAD
     verify(communityRepository).findByCommunityIdWithHouses(TEST_COMMUNITY_ID);
     verify(communityHouseRepository).findByHouseIdWithHouseMembers(TEST_HOUSE_ID);
-=======
-    verify(communityHouseRepository).findByHouseId(TEST_HOUSE_ID);
->>>>>>> 493ea91f
     verify(communityRepository, never()).save(testCommunity);
   }
 
@@ -532,27 +502,18 @@
     // given
     Community testCommunity = getTestCommunity();
 
-<<<<<<< HEAD
     given(communityRepository.findByCommunityIdWithHouses(TEST_COMMUNITY_ID))
         .willReturn(Optional.of(testCommunity));
     given(communityHouseRepository.findByHouseIdWithHouseMembers(TEST_HOUSE_ID))
         .willReturn(Optional.empty());
-=======
-    given(communityHouseRepository.findByHouseId(TEST_HOUSE_ID))
-        .willReturn(null);
->>>>>>> 493ea91f
 
     // when
     boolean houseDeleted = communitySDJpaService.removeHouseFromCommunityByHouseId(testCommunity, TEST_HOUSE_ID);
 
     // then
     assertFalse(houseDeleted);
-<<<<<<< HEAD
     verify(communityRepository).findByCommunityIdWithHouses(TEST_COMMUNITY_ID);
     verify(communityHouseRepository).findByHouseIdWithHouseMembers(TEST_HOUSE_ID);
-=======
-    verify(communityHouseRepository).findByHouseId(TEST_HOUSE_ID);
->>>>>>> 493ea91f
     verify(communityRepository, never()).save(testCommunity);
   }
 
